import spritePro as s

# Initialize the library
s.init()

# Create a window
s.get_screen((800, 600), "My Game")

prefs = s.PlayerPrefs()

# Create a basic sprite
player = s.Sprite(
    "",
    size=(100, 100),
    # load vector2 pos or default center position
    pos=prefs.get_vector2("player_pos", s.WH_C),
    speed=3,
)

last_pos = tuple(player.rect.center)

# Main game loop
while True:
    s.update(fill_color=(0, 0, 100))
<<<<<<< HEAD
    player.handle_keyboard_input()
    player.update()
=======

    player.update()
    player.handle_keyboard_input()

    # save if current_pos not last_pos
    current_pos = tuple(player.rect.center)
    if current_pos != last_pos:
        prefs.set_vector2("player_pos", current_pos)
        last_pos = current_pos
>>>>>>> 59a540a3
<|MERGE_RESOLUTION|>--- conflicted
+++ resolved
@@ -22,11 +22,7 @@
 # Main game loop
 while True:
     s.update(fill_color=(0, 0, 100))
-<<<<<<< HEAD
     player.handle_keyboard_input()
-    player.update()
-=======
-
     player.update()
     player.handle_keyboard_input()
 
@@ -34,5 +30,4 @@
     current_pos = tuple(player.rect.center)
     if current_pos != last_pos:
         prefs.set_vector2("player_pos", current_pos)
-        last_pos = current_pos
->>>>>>> 59a540a3
+        last_pos = current_pos